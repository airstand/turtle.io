--- conflicted
+++ resolved
@@ -28,11 +28,7 @@
     "test": "grunt test"
   },
   "dependencies": {
-<<<<<<< HEAD
-    "abaaso": "3.7.50",
-=======
     "abaaso": "~3.7.51",
->>>>>>> 292c0b43
     "mime": "~1.2.9",
     "moment": "~2.0.0",
     "http-auth" : "~1.2.7",
